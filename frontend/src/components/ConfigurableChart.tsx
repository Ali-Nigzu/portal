import React, { useCallback, useMemo, useState } from 'react';
import {
  Area,
  Bar,
  Brush,
  CartesianGrid,
  ComposedChart,
  Line,
  ReferenceArea,
  ReferenceLine,
  ResponsiveContainer,
  Tooltip,
  XAxis,
  YAxis,
} from 'recharts';
import { TooltipProps } from 'recharts/types/component/Tooltip';
import { NameType, ValueType } from 'recharts/types/component/DefaultTooltipContent';
import CardControlHeader from './CardControlHeader';
import { useCardControls, CardControlState } from '../hooks/useCardControls';
import { useSeriesVisibility } from '../hooks/useSeriesVisibility';
import { useInteractionContext } from '../context/InteractionContext';
import {
  filterDataByControls,
  getDateRangeFromPreset,
  deriveComparisonRange,
} from '../utils/rangeUtils';
import { useChartData, NormalizedChartPoint } from '../hooks/useChartData';
import { IntelligencePayload } from '../types/analytics';
import { ChartData } from '../utils/dataProcessing';
import { exportChartAsPNG, exportDataAsCSV, generateChartId } from '../utils/exportUtils';
import { useGlobalControls } from '../context/GlobalControlsContext';
import { CompareOption, RangePreset, SegmentOption } from '../styles/designTokens';
<<<<<<< HEAD

type AxisKey = 'people' | 'events' | 'throughput' | 'dwell';
=======
>>>>>>> 50b21e83

interface SeriesDefinition {
  key: keyof NormalizedChartPoint | 'activity' | 'throughput';
  label: string;
  color: string;
  axis: AxisKey;
  type: 'area' | 'bar' | 'line';
  stackId?: string;
  defaultVisible?: boolean;
}

interface ConfigurableChartProps {
  cardId: string;
  routeKey: string;
  title: string;
  subtitle?: string;
  data: ChartData[];
  intelligence?: IntelligencePayload | null;
  onControlsChange?: (state: CardControlState) => void;
  isLoading?: boolean;
}

const SERIES_DEFINITIONS: SeriesDefinition[] = [
  {
    key: 'occupancy',
    label: 'Occupancy',
    color: 'var(--vrm-color-accent-occupancy)',
    axis: 'people',
    type: 'area',
  },
  {
    key: 'entries',
    label: 'Entrances',
    color: 'var(--vrm-color-accent-entrances)',
    axis: 'events',
    type: 'bar',
    stackId: 'flow',
  },
  {
    key: 'exits',
    label: 'Exits',
    color: 'var(--vrm-color-accent-exits)',
    axis: 'events',
    type: 'bar',
    stackId: 'flow',
  },
  {
    key: 'activity',
    label: 'Total activity',
    color: 'var(--vrm-color-accent-dwell)',
    axis: 'events',
    type: 'bar',
    defaultVisible: false,
  },
  {
    key: 'throughput',
    label: 'Throughput',
    color: 'var(--vrm-color-accent-entrances)',
    axis: 'throughput',
    type: 'line',
    defaultVisible: false,
  },
  {
    key: 'dwellMean',
    label: 'Avg dwell',
    color: 'var(--vrm-color-accent-dwell)',
    axis: 'dwell',
    type: 'line',
    defaultVisible: false,
  },
];

<<<<<<< HEAD
const SERIES_ORDER: (keyof NormalizedChartPoint | 'activity' | 'comparison_activity' | 'comparison_occupancy' | 'throughput')[] = [
=======
const SERIES_ORDER: (keyof NormalizedChartPoint | 'activity' | 'comparison_activity' | 'comparison_occupancy')[] = [
>>>>>>> 50b21e83
  'entries',
  'exits',
  'activity',
  'occupancy',
<<<<<<< HEAD
  'throughput',
=======
>>>>>>> 50b21e83
  'dwellMean',
  'comparison_activity',
  'comparison_occupancy',
];

const SEGMENT_SUBTITLE: Record<string, string> = {
  sex: 'Sex',
  age: 'Age bands',
};

const MAX_VISIBLE_POINTS = 2000;

const buildExportFilename = (
  routeKey: string,
  cardId: string,
  rangePreset: RangePreset,
  compare: CompareOption,
  segments: string[],
) => {
  const segmentPart = segments.length ? `_${segments.join('-')}` : '';
  return `${routeKey}_${cardId}_${rangePreset}_${compare}${segmentPart}`;
};

const formatTooltipValue = (value?: ValueType) => {
  if (typeof value === 'number') {
    return value.toLocaleString();
  }
  if (typeof value === 'string') {
    return value;
  }
  return value ?? '';
};

const renderTooltip = (
  props: TooltipProps<ValueType, NameType>,
  segments: string[],
  granularity: string,
  axisMap: Record<string, AxisKey>,
) => {
  const extendedProps = props as TooltipProps<ValueType, NameType> & {
    label?: string | number;
    payload?: Array<{
      dataKey?: string | number;
      value?: ValueType;
      color?: string;
      name?: string | number;
    }>;
    active?: boolean;
  };
  const active = extendedProps.active;
  const payload = extendedProps.payload;
  const label = extendedProps.label;
  if (!active || !payload || payload.length === 0) {
    return null;
  }

  const ordered = [...payload].sort((a, b) => {
    const aKey = (a.dataKey as keyof NormalizedChartPoint) ?? 'activity';
    const bKey = (b.dataKey as keyof NormalizedChartPoint) ?? 'activity';
    return SERIES_ORDER.indexOf(aKey) - SERIES_ORDER.indexOf(bKey);
  });

  const subtitle = segments.length
    ? `Segments: ${segments.map(segment => SEGMENT_SUBTITLE[segment] ?? segment).join(', ')}`
    : undefined;

  const grouped = ordered.reduce<
    Record<AxisKey, { name: string; value: ValueType | undefined; color?: string }[]>
  >(
    (acc, item) => {
      const key = String(item.dataKey);
      const axisKey = axisMap[key] ?? 'events';
      if (!acc[axisKey]) {
        acc[axisKey] = [];
      }
      acc[axisKey].push({ name: String(item.name ?? item.dataKey), value: item.value, color: item.color });
      return acc;
    },
    { people: [], events: [], throughput: [], dwell: [] },
  );

  const sections: { key: AxisKey; label: string; unit: string }[] = [
    { key: 'people', label: 'Occupancy', unit: 'people' },
    { key: 'events', label: 'Events', unit: 'events' },
    { key: 'throughput', label: 'Throughput', unit: 'events/min' },
    { key: 'dwell', label: 'Dwell', unit: 'minutes' },
  ];

  return (
    <div className="vrm-tooltip">
      <div className="vrm-tooltip-header">
        <span className="vrm-tooltip-title">{String(label)}</span>
        <span className="vrm-tooltip-meta">{granularity === 'auto' ? 'Auto' : granularity}</span>
      </div>
      {subtitle && <div className="vrm-tooltip-subtitle">{subtitle}</div>}
<<<<<<< HEAD
      {sections
        .filter(section => grouped[section.key].length > 0)
        .map(section => (
          <div key={section.key} className="vrm-tooltip-section">
            <span className="vrm-tooltip-section-label">{section.label}</span>
            <ul className="vrm-tooltip-list">
              {grouped[section.key].map(item => (
                <li key={`${section.key}-${item.name}`} className="vrm-tooltip-item">
                  <span
                    className="vrm-tooltip-dot"
                    style={{ backgroundColor: item.color ?? 'var(--vrm-text-secondary)' }}
                  />
                  <span className="vrm-tooltip-label">{item.name}</span>
                  <span className="vrm-tooltip-value">
                    {typeof item.value === 'number'
                      ? section.key === 'dwell'
                        ? `${item.value.toFixed(1)} ${section.unit}`
                        : `${item.value.toLocaleString(undefined, { maximumFractionDigits: 2 })} ${section.unit}`
                      : formatTooltipValue(item.value)}
                  </span>
                </li>
              ))}
            </ul>
          </div>
=======
      <ul className="vrm-tooltip-list">
        {ordered.map(item => (
          <li key={`${item.dataKey}-${item.value}`} className="vrm-tooltip-item">
            <span className="vrm-tooltip-dot" style={{ backgroundColor: item.color ?? 'var(--vrm-text-secondary)' }} />
            <span className="vrm-tooltip-label">{item.name}</span>
            <span className="vrm-tooltip-value">
              {String(item.dataKey) === 'dwellMean' && typeof item.value === 'number'
                ? `${item.value.toFixed(1)} min`
                : formatTooltipValue(item.value)}
            </span>
          </li>
>>>>>>> 50b21e83
        ))}
    </div>
  );
};

const ConfigurableChart: React.FC<ConfigurableChartProps> = ({
  cardId,
  routeKey,
  title,
  subtitle,
  data,
  intelligence,
  onControlsChange,
  isLoading = false,
}) => {
  const chartDomId = useMemo(() => generateChartId(`${cardId}-chart`), [cardId]);
  const { syncId } = useInteractionContext();
  const globalControls = useGlobalControls();
  const {
    state: controls,
    isSynced,
    setRangePreset,
    setCustomRange,
    setGranularity,
    setScope,
    toggleSegment,
    setCompare,
    resync,
  } = useCardControls(routeKey, cardId, onControlsChange);

  const { visibility, toggleSeries } = useSeriesVisibility(
    routeKey,
    cardId,
    SERIES_DEFINITIONS.map(series => ({ key: series.key, defaultVisible: series.defaultVisible !== false })),
  );

  const availableSegments = useMemo(() => {
    const segments: SegmentOption[] = [];
    const hasSex = data.some(item => {
      const value = item.sex?.toLowerCase();
      return value === 'male' || value === 'female';
    });
    if (hasSex) {
      segments.push('sex');
    }
    const hasAgeBands = data.some(item => {
      const estimate = item.age_estimate ?? '';
      return estimate && estimate !== 'unknown';
    });
    if (hasAgeBands) {
      segments.push('age');
    }
    return segments;
  }, [data]);

  const hasCameraData = useMemo(() => data.some(item => item.camera_id != null), [data]);

  const filteredData = useMemo(() => filterDataByControls(data, controls), [data, controls]);

  const baseChart = useChartData(filteredData, controls.granularity, intelligence);
  const { series, activeGranularity, highlightBuckets, averageOccupancy } = baseChart;

  const rangeForComparison = useMemo(() => {
    if (controls.compare === 'off') {
      return null;
<<<<<<< HEAD
    }
    const baseRange = getDateRangeFromPreset(controls.rangePreset, controls.customRange);
    return deriveComparisonRange(baseRange, controls.compare);
  }, [controls.compare, controls.rangePreset, controls.customRange]);

  const comparisonData = useMemo(() => {
    if (!rangeForComparison) {
      return [];
    }
=======
    }
    const baseRange = getDateRangeFromPreset(controls.rangePreset, controls.customRange);
    return deriveComparisonRange(baseRange, controls.compare);
  }, [controls.compare, controls.rangePreset, controls.customRange]);

  const comparisonData = useMemo(() => {
    if (!rangeForComparison) {
      return [];
    }
>>>>>>> 50b21e83
    return filterDataByControls(data, controls, { rangeOverride: rangeForComparison });
  }, [data, controls, rangeForComparison]);

  const comparisonChart = useChartData(comparisonData, controls.granularity, intelligence);

  const [brushSelection, setBrushSelection] = useState<{ startIndex: number; endIndex: number } | null>(null);

  const decimationStep = useMemo(() => {
    if (series.length <= MAX_VISIBLE_POINTS) {
      return 1;
    }
    return Math.ceil(series.length / MAX_VISIBLE_POINTS);
  }, [series.length]);

  const decimatedSeries = useMemo(
<<<<<<< HEAD
    () => series.filter((_, index) => index % decimationStep === 0),
=======
    () =>
      series.filter((_, index) => index % decimationStep === 0),
>>>>>>> 50b21e83
    [series, decimationStep],
  );

  const decimatedComparison = useMemo(
    () =>
      comparisonChart.series.filter((_, index) => index % decimationStep === 0),
    [comparisonChart.series, decimationStep],
  );

  const mergedSeries = useMemo(
    () =>
      decimatedSeries.map((point, index) => ({
        ...point,
<<<<<<< HEAD
        throughput: point.bucketMinutes > 0 ? point.activity / point.bucketMinutes : 0,
=======
>>>>>>> 50b21e83
        comparison_entries: decimatedComparison[index]?.entries ?? null,
        comparison_exits: decimatedComparison[index]?.exits ?? null,
        comparison_activity: decimatedComparison[index]?.activity ?? null,
        comparison_occupancy: decimatedComparison[index]?.occupancy ?? null,
      })),
    [decimatedSeries, decimatedComparison],
  );

<<<<<<< HEAD
  const axisMap = useMemo(
    () =>
      SERIES_DEFINITIONS.reduce<Record<string, AxisKey>>((acc, item) => {
        acc[item.key] = item.axis;
        return acc;
      }, {
        comparison_activity: 'events',
        comparison_occupancy: 'people',
      }),
    [],
  );

  const visibleAxes = useMemo(
    () => ({
      people:
        !!visibility.occupancy || mergedSeries.some(point => point.comparison_occupancy != null),
      events:
        visibility.entries ||
        visibility.exits ||
        visibility.activity ||
        mergedSeries.some(point => point.comparison_activity != null),
      throughput: visibility.throughput,
      dwell: visibility.dwellMean,
    }),
    [visibility, mergedSeries],
  );

=======
>>>>>>> 50b21e83
  const hasComparison = controls.compare !== 'off' && mergedSeries.some(point => point.comparison_activity !== null);

  const handleBrushChange = useCallback(
    (range: { startIndex?: number; endIndex?: number }) => {
      if (
        typeof range.startIndex === 'number' &&
        typeof range.endIndex === 'number' &&
        range.endIndex > range.startIndex
      ) {
        setBrushSelection({ startIndex: range.startIndex, endIndex: range.endIndex });
      } else {
        setBrushSelection(null);
      }
    },
    [],
  );

  const resolveSelectionRange = () => {
    if (!brushSelection) {
      return null;
    }
    const startPoint = mergedSeries[brushSelection.startIndex];
    const endPoint = mergedSeries[Math.min(brushSelection.endIndex, mergedSeries.length - 1)];
    if (!startPoint || !endPoint) {
      return null;
    }
    const fromDate = new Date(startPoint.bucketStart);
    const toDate = new Date(endPoint.bucketStart);
    if (Number.isNaN(fromDate.getTime()) || Number.isNaN(toDate.getTime())) {
      return null;
    }
    const inclusiveEnd = new Date(toDate.getTime() + (endPoint.bucketMinutes ?? 0) * 60 * 1000);
    return {
      from: fromDate.toISOString(),
      to: inclusiveEnd.toISOString(),
      label: `${startPoint.label} → ${endPoint.label}`,
    };
  };

  const selectionRange = resolveSelectionRange();

  const handleZoomToSelection = () => {
    if (!selectionRange) {
      return;
    }
    setCustomRange({ from: selectionRange.from, to: selectionRange.to });
    setBrushSelection(null);
  };

  const handleApplyToAll = () => {
    if (!selectionRange) {
      return;
    }
    globalControls.setRangePreset('custom');
    globalControls.setCustomRange({ from: selectionRange.from, to: selectionRange.to });
    setCustomRange({ from: selectionRange.from, to: selectionRange.to });
    setBrushSelection(null);
  };

  const filenameBase = useMemo(
    () => buildExportFilename(routeKey, cardId, controls.rangePreset, controls.compare, controls.segments),
    [routeKey, cardId, controls.rangePreset, controls.compare, controls.segments],
  );

  const exportPng = () => {
    exportChartAsPNG(chartDomId, filenameBase);
  };

  const exportCsv = () => {
    const rows = mergedSeries.map(point => {
      const bucketStart = new Date(point.bucketStart);
      const bucketEnd = new Date(bucketStart.getTime() + (point.bucketMinutes ?? 0) * 60 * 1000);
      return {
        bucket_start: bucketStart.toISOString(),
        bucket_end: bucketEnd.toISOString(),
        entrances: point.entries,
        exits: point.exits,
        total_activity: point.activity,
        occupancy: point.occupancy,
<<<<<<< HEAD
        throughput: Number.isFinite(point.throughput) ? Number(point.throughput.toFixed(4)) : null,
=======
>>>>>>> 50b21e83
        dwell_mean: Number.isFinite(point.dwellMean) ? Number(point.dwellMean.toFixed(2)) : null,
        surge_flag: highlightBuckets.includes(point.label) ? 1 : 0,
        comparison_entrances: point.comparison_entries ?? undefined,
        comparison_exits: point.comparison_exits ?? undefined,
        comparison_activity: point.comparison_activity ?? undefined,
        comparison_occupancy: point.comparison_occupancy ?? undefined,
      };
    });
    exportDataAsCSV(rows, filenameBase);
  };

  const summaryText = useMemo(() => {
    const range = getDateRangeFromPreset(controls.rangePreset, controls.customRange);
    const bucketCount = mergedSeries.length;
    return `${bucketCount.toLocaleString()} buckets · ${range.from.toLocaleDateString()} – ${range.to.toLocaleDateString()}`;
  }, [controls.rangePreset, controls.customRange, mergedSeries]);

  return (
    <div className="vrm-card">
      <CardControlHeader
        cardId={cardId}
        title={title}
        subtitle={subtitle}
        controls={controls}
        isSynced={isSynced}
        setRangePreset={setRangePreset}
        setCustomRange={setCustomRange}
        setGranularity={setGranularity}
        setScope={setScope}
        toggleSegment={toggleSegment}
        setCompare={setCompare}
        resync={resync}
        onExportPNG={exportPng}
        onExportCSV={exportCsv}
        exportDisabled={!mergedSeries.length}
        seriesConfig={SERIES_DEFINITIONS.map(series => ({
          key: series.key,
          label: series.label,
          color: series.color,
        }))}
        visibleSeries={visibility}
        onToggleSeries={toggleSeries}
        disablePerCamera={!hasCameraData}
        showScope={hasCameraData}
        showSegments={availableSegments.length > 0}
        availableSegments={availableSegments}
        isLoading={isLoading}
      />
      <div className="vrm-card-body vrm-card-body--stacked">
        <div className="vrm-chart-wrapper">
          <ResponsiveContainer width="100%" height={420}>
            <ComposedChart data={mergedSeries} syncId={syncId} margin={{ top: 16, right: 24, bottom: 0, left: 0 }}>
              <defs>
                <linearGradient id={`${cardId}-occupancyGradient`} x1="0" y1="0" x2="0" y2="1">
                  <stop offset="0%" stopColor="var(--vrm-color-accent-occupancy)" stopOpacity={0.4} />
                  <stop offset="100%" stopColor="var(--vrm-color-accent-occupancy)" stopOpacity={0.05} />
                </linearGradient>
              </defs>
              <CartesianGrid strokeDasharray="3 3" stroke="var(--vrm-border)" />
              <XAxis dataKey="label" stroke="var(--vrm-text-muted)" fontSize={12} minTickGap={12} />
              <YAxis
                yAxisId="people"
                stroke="var(--vrm-text-muted)"
                fontSize={12}
                allowDecimals={false}
                width={48}
                hide={!visibleAxes.people}
                tickFormatter={value => `${value}`}
                label={visibleAxes.people ? { value: 'Occupancy', angle: -90, position: 'insideLeft' } : undefined}
              />
              <YAxis
                yAxisId="events"
                orientation="right"
                stroke="var(--vrm-text-muted)"
                fontSize={12}
                allowDecimals={false}
                width={48}
                hide={!visibleAxes.events}
                tickFormatter={value => `${value}`}
                label={visibleAxes.events ? { value: 'Events', angle: 90, position: 'insideRight' } : undefined}
              />
              <YAxis
                yAxisId="throughput"
                orientation="right"
                stroke="var(--vrm-text-muted)"
                fontSize={12}
                width={48}
                hide={!visibleAxes.throughput}
                tickFormatter={value => `${Number(value).toFixed(2)}`}
                label={visibleAxes.throughput ? { value: 'Events/min', angle: 90, position: 'insideRight', offset: 24 } : undefined}
              />
              <YAxis
                yAxisId="dwell"
                orientation="right"
                stroke="var(--vrm-text-muted)"
                fontSize={12}
                width={48}
                hide={!visibleAxes.dwell}
                tickFormatter={value => `${Number(value).toFixed(1)}`}
                label={visibleAxes.dwell ? { value: 'Minutes', angle: 90, position: 'insideRight', offset: 48 } : undefined}
              />
              <Tooltip
                content={tooltipProps =>
                  renderTooltip(tooltipProps, controls.segments, activeGranularity, axisMap)
                }
              />
              {highlightBuckets.map(bucket => (
                <ReferenceArea
                  key={bucket}
                  x1={bucket}
                  x2={bucket}
                  strokeOpacity={0}
                  fill="var(--vrm-accent-orange)"
                  fillOpacity={0.1}
                />
              ))}
              {visibility.occupancy && (
                <Area
                  type="monotone"
                  dataKey="occupancy"
                  stroke="var(--vrm-color-accent-occupancy)"
                  fill={`url(#${cardId}-occupancyGradient)`}
                  strokeWidth={2}
                  name="Occupancy"
                  dot={false}
                  yAxisId="people"
                />
              )}
              {visibility.entries && (
                <Bar
                  dataKey="entries"
                  stackId="flow"
                  fill="var(--vrm-color-accent-entrances)"
                  name="Entrances"
                  radius={[4, 4, 0, 0]}
                  barSize={18}
                  yAxisId="events"
                />
              )}
              {visibility.exits && (
                <Bar
                  dataKey="exits"
                  stackId="flow"
                  fill="var(--vrm-color-accent-exits)"
                  name="Exits"
                  radius={[4, 4, 0, 0]}
                  barSize={18}
                  yAxisId="events"
                />
              )}
              {visibility.activity && (
                <Bar
                  dataKey="activity"
                  fill="var(--vrm-color-accent-dwell)"
                  name="Total activity"
                  barSize={6}
                  opacity={0.5}
                  yAxisId="events"
                />
              )}
              {visibility.throughput && (
                <Line
                  type="monotone"
                  dataKey="throughput"
                  stroke="var(--vrm-color-accent-entrances)"
                  strokeWidth={2}
                  dot={false}
                  name="Throughput"
                  yAxisId="throughput"
                />
              )}
              {visibility.dwellMean && (
                <Line
                  type="monotone"
                  dataKey="dwellMean"
                  stroke="var(--vrm-color-accent-dwell)"
                  strokeWidth={2}
                  dot={false}
                  name="Avg dwell"
                  yAxisId="dwell"
                />
              )}
              {hasComparison && (
                <Line
                  type="monotone"
                  dataKey="comparison_activity"
                  stroke="var(--vrm-color-accent-dwell)"
                  strokeDasharray="4 4"
                  name="Activity (comparison)"
                  dot={false}
                  yAxisId="events"
                />
              )}
              {hasComparison && (
                <Line
                  type="monotone"
                  dataKey="comparison_occupancy"
                  stroke="var(--vrm-color-accent-occupancy)"
                  strokeDasharray="4 4"
                  name="Occupancy (comparison)"
                  dot={false}
                  yAxisId="people"
                />
              )}
              <Line
                type="monotone"
                dataKey="dwellMean"
                stroke="var(--vrm-color-accent-dwell)"
                strokeOpacity={0}
                dot={false}
                activeDot={false}
                name="Avg dwell (min)"
                legendType="none"
              />
              {hasComparison && (
                <Line
                  type="monotone"
                  dataKey="comparison_activity"
                  stroke="var(--vrm-color-accent-dwell)"
                  strokeDasharray="4 4"
                  name="Activity (comparison)"
                  dot={false}
                />
              )}
              {hasComparison && (
                <Line
                  type="monotone"
                  dataKey="comparison_occupancy"
                  stroke="var(--vrm-color-accent-occupancy)"
                  strokeDasharray="4 4"
                  name="Occupancy (comparison)"
                  dot={false}
                />
              )}
              {averageOccupancy > 0 && (
                <ReferenceLine
                  y={averageOccupancy}
                  stroke="var(--vrm-color-accent-entrances)"
                  strokeDasharray="4 2"
                  yAxisId="people"
                  label={{
                    value: `Mean occupancy ${Math.round(averageOccupancy)}`,
                    position: 'right',
                    fill: 'var(--vrm-color-accent-entrances)',
                    fontSize: 11,
                  }}
                />
              )}
              <ReferenceLine y={0} stroke="var(--vrm-border)" yAxisId="events" />
              <Brush dataKey="label" height={24} stroke="var(--vrm-color-accent-occupancy)" onChange={handleBrushChange} />
            </ComposedChart>
          </ResponsiveContainer>
        </div>
        <div className="vrm-chart-footer">
          <span className="vrm-chart-summary">{summaryText}</span>
          <div className="vrm-chart-actions">
            <button type="button" className="vrm-btn vrm-btn-secondary vrm-btn-sm" onClick={exportPng} disabled={!decimatedSeries.length}>
              Export PNG
            </button>
            <button type="button" className="vrm-btn vrm-btn-secondary vrm-btn-sm" onClick={exportCsv} disabled={!decimatedSeries.length}>
              Export CSV
            </button>
          </div>
        </div>
        {selectionRange && (
          <div className="vrm-brush-actions" role="status">
            <span>{selectionRange.label}</span>
            <div className="vrm-brush-buttons">
              <button type="button" className="vrm-btn vrm-btn-secondary vrm-btn-sm" onClick={handleZoomToSelection}>
                Zoom to selection
              </button>
              <button type="button" className="vrm-btn vrm-btn-sm" onClick={handleApplyToAll}>
                Apply to all cards
              </button>
            </div>
          </div>
        )}
      </div>
    </div>
  );
};

export default ConfigurableChart;<|MERGE_RESOLUTION|>--- conflicted
+++ resolved
@@ -30,11 +30,8 @@
 import { exportChartAsPNG, exportDataAsCSV, generateChartId } from '../utils/exportUtils';
 import { useGlobalControls } from '../context/GlobalControlsContext';
 import { CompareOption, RangePreset, SegmentOption } from '../styles/designTokens';
-<<<<<<< HEAD
 
 type AxisKey = 'people' | 'events' | 'throughput' | 'dwell';
-=======
->>>>>>> 50b21e83
 
 interface SeriesDefinition {
   key: keyof NormalizedChartPoint | 'activity' | 'throughput';
@@ -107,19 +104,12 @@
   },
 ];
 
-<<<<<<< HEAD
 const SERIES_ORDER: (keyof NormalizedChartPoint | 'activity' | 'comparison_activity' | 'comparison_occupancy' | 'throughput')[] = [
-=======
-const SERIES_ORDER: (keyof NormalizedChartPoint | 'activity' | 'comparison_activity' | 'comparison_occupancy')[] = [
->>>>>>> 50b21e83
   'entries',
   'exits',
   'activity',
   'occupancy',
-<<<<<<< HEAD
   'throughput',
-=======
->>>>>>> 50b21e83
   'dwellMean',
   'comparison_activity',
   'comparison_occupancy',
@@ -215,7 +205,6 @@
         <span className="vrm-tooltip-meta">{granularity === 'auto' ? 'Auto' : granularity}</span>
       </div>
       {subtitle && <div className="vrm-tooltip-subtitle">{subtitle}</div>}
-<<<<<<< HEAD
       {sections
         .filter(section => grouped[section.key].length > 0)
         .map(section => (
@@ -240,19 +229,6 @@
               ))}
             </ul>
           </div>
-=======
-      <ul className="vrm-tooltip-list">
-        {ordered.map(item => (
-          <li key={`${item.dataKey}-${item.value}`} className="vrm-tooltip-item">
-            <span className="vrm-tooltip-dot" style={{ backgroundColor: item.color ?? 'var(--vrm-text-secondary)' }} />
-            <span className="vrm-tooltip-label">{item.name}</span>
-            <span className="vrm-tooltip-value">
-              {String(item.dataKey) === 'dwellMean' && typeof item.value === 'number'
-                ? `${item.value.toFixed(1)} min`
-                : formatTooltipValue(item.value)}
-            </span>
-          </li>
->>>>>>> 50b21e83
         ))}
     </div>
   );
@@ -318,7 +294,6 @@
   const rangeForComparison = useMemo(() => {
     if (controls.compare === 'off') {
       return null;
-<<<<<<< HEAD
     }
     const baseRange = getDateRangeFromPreset(controls.rangePreset, controls.customRange);
     return deriveComparisonRange(baseRange, controls.compare);
@@ -328,17 +303,6 @@
     if (!rangeForComparison) {
       return [];
     }
-=======
-    }
-    const baseRange = getDateRangeFromPreset(controls.rangePreset, controls.customRange);
-    return deriveComparisonRange(baseRange, controls.compare);
-  }, [controls.compare, controls.rangePreset, controls.customRange]);
-
-  const comparisonData = useMemo(() => {
-    if (!rangeForComparison) {
-      return [];
-    }
->>>>>>> 50b21e83
     return filterDataByControls(data, controls, { rangeOverride: rangeForComparison });
   }, [data, controls, rangeForComparison]);
 
@@ -354,12 +318,7 @@
   }, [series.length]);
 
   const decimatedSeries = useMemo(
-<<<<<<< HEAD
     () => series.filter((_, index) => index % decimationStep === 0),
-=======
-    () =>
-      series.filter((_, index) => index % decimationStep === 0),
->>>>>>> 50b21e83
     [series, decimationStep],
   );
 
@@ -373,10 +332,7 @@
     () =>
       decimatedSeries.map((point, index) => ({
         ...point,
-<<<<<<< HEAD
         throughput: point.bucketMinutes > 0 ? point.activity / point.bucketMinutes : 0,
-=======
->>>>>>> 50b21e83
         comparison_entries: decimatedComparison[index]?.entries ?? null,
         comparison_exits: decimatedComparison[index]?.exits ?? null,
         comparison_activity: decimatedComparison[index]?.activity ?? null,
@@ -385,7 +341,6 @@
     [decimatedSeries, decimatedComparison],
   );
 
-<<<<<<< HEAD
   const axisMap = useMemo(
     () =>
       SERIES_DEFINITIONS.reduce<Record<string, AxisKey>>((acc, item) => {
@@ -413,8 +368,6 @@
     [visibility, mergedSeries],
   );
 
-=======
->>>>>>> 50b21e83
   const hasComparison = controls.compare !== 'off' && mergedSeries.some(point => point.comparison_activity !== null);
 
   const handleBrushChange = useCallback(
@@ -494,10 +447,7 @@
         exits: point.exits,
         total_activity: point.activity,
         occupancy: point.occupancy,
-<<<<<<< HEAD
         throughput: Number.isFinite(point.throughput) ? Number(point.throughput.toFixed(4)) : null,
-=======
->>>>>>> 50b21e83
         dwell_mean: Number.isFinite(point.dwellMean) ? Number(point.dwellMean.toFixed(2)) : null,
         surge_flag: highlightBuckets.includes(point.label) ? 1 : 0,
         comparison_entrances: point.comparison_entries ?? undefined,
