--- conflicted
+++ resolved
@@ -94,45 +94,6 @@
     expect(mockRunAnalytics).toHaveBeenCalled();
 
     const pinButtons = tree!
-<<<<<<< HEAD
-=======
-      .root
-      .findAll((node: unknown) => {
-        const instance = node as { type: unknown; children?: unknown[] };
-        return instance.type === 'button' && instance.children?.includes('Pin to dashboard');
-      });
-    expect(pinButtons).toHaveLength(1);
-
-    await act(async () => {
-      await pinButtons[0].props.onClick();
-    });
-
-    expect(mockPinDashboardWidget).toHaveBeenCalled();
-  });
-
-  it('disables preset controls when transport mode is fixtures', async () => {
-    const chart = timeSeriesResult as unknown as ChartResult;
-    mockRunAnalytics.mockResolvedValue({
-      result: chart,
-      spec: { id: 'spec', chartType: 'composed_time' } as unknown as AnalyticsRunResponse['spec'],
-      specHash: 'hash-2',
-      mode: 'fixtures',
-      diagnostics: { partialData: false },
-    });
-
-    let tree: TestRenderer;
-    await act(async () => {
-      tree = renderer.create(
-        <AnalyticsV2PageBase
-          credentials={{ username: 'client0', password: 'secret' }}
-          transportModeOverride="fixtures"
-        />,
-      );
-    });
-    await flushEffects();
-
-    const controlButtons = tree!
->>>>>>> 4be568fc
       .root
       .findAll((node: unknown) => {
         const instance = node as { type?: unknown; props?: { className?: string } };
